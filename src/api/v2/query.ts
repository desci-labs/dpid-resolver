import { Router } from "express";
import { objectQueryHandler } from "./queries/objects.js";
import { historyQueryHandler } from "./queries/history.js";
import { dpidListHandler } from "./queries/dpids.js";

const router = Router();

<<<<<<< HEAD
/** Query for all research objects */
router.use("/objects", objectQueryHandler);
/** Query for the history of one or more research objects */
router.use("/history/:id?", historyQueryHandler);
/** Query for all DPIDs with pagination and version info */
router.get("/dpids", dpidListHandler);
=======
/**
 * @swagger
 * components:
 *   schemas:
 *     ResearchObject:
 *       type: object
 *       properties:
 *         id:
 *           type: string
 *           description: Stream ID
 *         owner:
 *           type: string
 *           description: Owner DID PKH
 *         manifest:
 *           type: string
 *           description: Manifest CID
 *         title:
 *           type: string
 *           description: Research object title
 *     ResearchObjectHistory:
 *       type: object
 *       properties:
 *         version:
 *           type: string
 *           description: Version identifier
 *         manifest:
 *           type: string
 *           description: Manifest CID for this version
 *         timestamp:
 *           type: string
 *           format: date-time
 *           description: Timestamp of version
 *     ResearchObjectQueryError:
 *       type: object
 *       properties:
 *         error:
 *           type: string
 *           description: Error message
 *         details:
 *           type: object
 *           description: Detailed error information
 *         params:
 *           type: object
 *           description: Request parameters
 *         path:
 *           type: string
 *           description: API path where error occurred
 */

/**
 * @swagger
 * /v2/query/objects:
 *   get:
 *     tags:
 *       - Query
 *     summary: Query for all research objects
 *     responses:
 *       200:
 *         description: List of research objects
 *         content:
 *           application/json:
 *             schema:
 *               type: array
 *               items:
 *                 $ref: '#/components/schemas/ResearchObject'
 *       500:
 *         description: Server error
 *         content:
 *           application/json:
 *             schema:
 *               $ref: '#/components/schemas/ResearchObjectQueryError'
 */
router.get("/objects", objectQueryHandler);

/**
 * @swagger
 * /v2/query/history/{id}:
 *   get:
 *     tags:
 *       - Query
 *     summary: Query for the history of a single research object
 *     description: |
 *       Query the version history of a single research object using either:
 *       - dPID (e.g. 46)
 *       - stream ID (e.g. kjzl6kcym7w8y92di94io797nmzrprs5ndmcqtugbtnd27kko22fuyev08r4682)
 *     parameters:
 *       - in: path
 *         name: id
 *         required: true
 *         schema:
 *           oneOf:
 *             - type: string
 *               description: Stream ID
 *             - type: integer
 *               description: dPID
 *         description: ID to get history for specific object (either stream ID or dPID)
 *     responses:
 *       200:
 *         description: History of the research object
 *         content:
 *           application/json:
 *             schema:
 *               type: array
 *               items:
 *                 $ref: '#/components/schemas/ResearchObjectHistory'
 *       400:
 *         description: Invalid request
 *         content:
 *           application/json:
 *             schema:
 *               $ref: '#/components/schemas/ResearchObjectQueryError'
 *       404:
 *         description: Object not found
 *         content:
 *           application/json:
 *             schema:
 *               $ref: '#/components/schemas/ResearchObjectQueryError'
 *       500:
 *         description: Server error
 *         content:
 *           application/json:
 *             schema:
 *               $ref: '#/components/schemas/ResearchObjectQueryError'
 */
router.get("/history/:id", historyQueryHandler);

/**
 * @swagger
 * /v2/query/history:
 *   post:
 *     tags:
 *       - Query
 *     summary: Query for the history of multiple research objects
 *     description: |
 *       Query the version history of multiple research objects. Each object is referenced by either:
 *       - dPID (e.g. 46)
 *       - stream ID (e.g. kjzl6kcym7w8y92di94io797nmzrprs5ndmcqtugbtnd27kko22fuyev08r4682)
 *     requestBody:
 *       required: true
 *       content:
 *         application/json:
 *           schema:
 *             type: object
 *             properties:
 *               ids:
 *                 type: array
 *                 items:
 *                   oneOf:
 *                     - type: string
 *                       description: Stream ID
 *                     - type: integer
 *                       description: dPID
 *                 description: Array of IDs to query (either stream IDs or dPIDs)
 *     responses:
 *       200:
 *         description: History of research objects
 *         content:
 *           application/json:
 *             schema:
 *               type: array
 *               items:
 *                 $ref: '#/components/schemas/ResearchObjectHistory'
 *       400:
 *         description: Invalid request
 *         content:
 *           application/json:
 *             schema:
 *               $ref: '#/components/schemas/ResearchObjectQueryError'
 *       404:
 *         description: One or more objects not found
 *         content:
 *           application/json:
 *             schema:
 *               $ref: '#/components/schemas/ResearchObjectQueryError'
 *       500:
 *         description: Server error
 *         content:
 *           application/json:
 *             schema:
 *               $ref: '#/components/schemas/ResearchObjectQueryError'
 */
router.post("/history", historyQueryHandler);
>>>>>>> 87390e6d

export default router;<|MERGE_RESOLUTION|>--- conflicted
+++ resolved
@@ -5,14 +5,6 @@
 
 const router = Router();
 
-<<<<<<< HEAD
-/** Query for all research objects */
-router.use("/objects", objectQueryHandler);
-/** Query for the history of one or more research objects */
-router.use("/history/:id?", historyQueryHandler);
-/** Query for all DPIDs with pagination and version info */
-router.get("/dpids", dpidListHandler);
-=======
 /**
  * @swagger
  * components:
@@ -103,29 +95,41 @@
  *         name: id
  *         required: true
  *         schema:
- *           oneOf:
- *             - type: string
- *               description: Stream ID
- *             - type: integer
- *               description: dPID
- *         description: ID to get history for specific object (either stream ID or dPID)
+ *           type: string
+ *         description: |
+ *           Either a dPID or stream ID to query.
+ *           Examples:
+ *           - dPID: 46
+ *           - stream ID: kjzl6kcym7w8y92di94io797nmzrprs5ndmcqtugbtnd27kko22fuyev08r4682
  *     responses:
  *       200:
- *         description: History of the research object
- *         content:
- *           application/json:
- *             schema:
- *               type: array
- *               items:
- *                 $ref: '#/components/schemas/ResearchObjectHistory'
+ *         description: Research object history
+ *         content:
+ *           application/json:
+ *             schema:
+ *               type: object
+ *               properties:
+ *                 id:
+ *                   type: string
+ *                   description: Stream ID
+ *                 owner:
+ *                   type: string
+ *                   description: Owner DID PKH
+ *                 manifest:
+ *                   type: string
+ *                   description: Latest manifest CID
+ *                 versions:
+ *                   type: array
+ *                   items:
+ *                     $ref: '#/components/schemas/ResearchObjectHistory'
  *       400:
- *         description: Invalid request
+ *         description: Invalid dPID or stream ID format
  *         content:
  *           application/json:
  *             schema:
  *               $ref: '#/components/schemas/ResearchObjectQueryError'
  *       404:
- *         description: Object not found
+ *         description: dPID or stream not found
  *         content:
  *           application/json:
  *             schema:
@@ -136,20 +140,14 @@
  *           application/json:
  *             schema:
  *               $ref: '#/components/schemas/ResearchObjectQueryError'
- */
-router.get("/history/:id", historyQueryHandler);
-
-/**
- * @swagger
  * /v2/query/history:
  *   post:
  *     tags:
  *       - Query
  *     summary: Query for the history of multiple research objects
  *     description: |
- *       Query the version history of multiple research objects. Each object is referenced by either:
- *       - dPID (e.g. 46)
- *       - stream ID (e.g. kjzl6kcym7w8y92di94io797nmzrprs5ndmcqtugbtnd27kko22fuyev08r4682)
+ *       Query the version history of multiple research objects using a list of IDs.
+ *       Each ID can be either a dPID or stream ID.
  *     requestBody:
  *       required: true
  *       content:
@@ -160,23 +158,36 @@
  *               ids:
  *                 type: array
  *                 items:
- *                   oneOf:
- *                     - type: string
- *                       description: Stream ID
- *                     - type: integer
- *                       description: dPID
- *                 description: Array of IDs to query (either stream IDs or dPIDs)
+ *                   type: string
+ *                 description: Array of dPIDs or stream IDs
+ *                 example: ["46", "kjzl6kcym7w8y92di94io797nmzrprs5ndmcqtugbtnd27kko22fuyev08r4682"]
+ *             required:
+ *               - ids
  *     responses:
  *       200:
- *         description: History of research objects
+ *         description: Array of research object histories
  *         content:
  *           application/json:
  *             schema:
  *               type: array
  *               items:
- *                 $ref: '#/components/schemas/ResearchObjectHistory'
+ *                 type: object
+ *                 properties:
+ *                   id:
+ *                     type: string
+ *                     description: Stream ID
+ *                   owner:
+ *                     type: string
+ *                     description: Owner DID PKH
+ *                   manifest:
+ *                     type: string
+ *                     description: Latest manifest CID
+ *                   versions:
+ *                     type: array
+ *                     items:
+ *                       $ref: '#/components/schemas/ResearchObjectHistory'
  *       400:
- *         description: Invalid request
+ *         description: Invalid request body or ID format
  *         content:
  *           application/json:
  *             schema:
@@ -194,7 +205,10 @@
  *             schema:
  *               $ref: '#/components/schemas/ResearchObjectQueryError'
  */
+router.use("/history/:id?", historyQueryHandler);
 router.post("/history", historyQueryHandler);
->>>>>>> 87390e6d
+
+/** Query for all DPIDs with pagination and version info */
+router.get("/dpids", dpidListHandler);
 
 export default router;